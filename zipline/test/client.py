#import logging
import ujson as json

import zipline.util as qutil
import zipline.messaging as qmsg
from zipline.protocol import CONTROL_PROTOCOL, COMPONENT_TYPE

#qlogger = logging.getLogger('qexec')

class TestClient(qmsg.Component):

    def __init__(self, expected_msg_count=0):
        qmsg.Component.__init__(self)

        # Generally shouldn't reference unit tests here.
        self.utest              = utest
        self.expected_msg_count = expected_msg_count
<<<<<<< HEAD
        self.prev_dt            = None
        self.heartbeat_timeout = 2000
=======

        self.init()

    def init(self):
        self.received_count = 0
        self.prev_dt        = None
>>>>>>> 554199d2

    @property
    def get_id(self):
        return "TEST_CLIENT"

    @property
    def get_type(self):
        return COMPONENT_TYPE.SINK

    def open(self):
        self.data_feed = self.connect_result()

    def do_work(self):
        socks = dict(self.poll.poll(self.heartbeat_timeout))

        if self.control_in in socks and socks[self.control_in] == self.zmq.POLLIN:
            msg = self.control_in.recv()

        if self.data_feed in socks and socks[self.data_feed] == self.zmq.POLLIN:
            msg = self.data_feed.recv()
            #logger.info('msg:' + str(msg))

            if msg == str(CONTROL_PROTOCOL.DONE):
                qutil.LOGGER.info("Client is DONE!")
                self.signal_done()
<<<<<<< HEAD
                if(self.expected_msg_count > 0):
                    assert self.received_count == self.expected_msg_count

=======
                #self.utest.assertEqual(
                    #self.expected_msg_count, self.received_count,
                    #"The client should have received ({n}) the same number of \
                    #messages as the feed sent ({m})."
                    #.format(n=self.received_count, m=self.expected_msg_count))
>>>>>>> 554199d2
                return

            self.received_count += 1

            try:
                event = json.loads(msg)

            # JSON deserialization error
            except ValueError as exc:
                return self.signal_exception(exc)

            if self.prev_dt != None:
                if not event['dt'] >= self.prev_dt:
                    raise Exception(
                        "Message out of order: {date} after {prev}".format(
                            date = event['dt'], prev = self.prev_dt
                        )
                    )
            else:
                self.prev_dt = event['dt']

            if self.received_count % 100 == 0:
                qutil.LOGGER.info("received {n} messages".format(n=self.received_count))<|MERGE_RESOLUTION|>--- conflicted
+++ resolved
@@ -15,17 +15,11 @@
         # Generally shouldn't reference unit tests here.
         self.utest              = utest
         self.expected_msg_count = expected_msg_count
-<<<<<<< HEAD
-        self.prev_dt            = None
-        self.heartbeat_timeout = 2000
-=======
-
         self.init()
 
     def init(self):
         self.received_count = 0
         self.prev_dt        = None
->>>>>>> 554199d2
 
     @property
     def get_id(self):
@@ -51,17 +45,6 @@
             if msg == str(CONTROL_PROTOCOL.DONE):
                 qutil.LOGGER.info("Client is DONE!")
                 self.signal_done()
-<<<<<<< HEAD
-                if(self.expected_msg_count > 0):
-                    assert self.received_count == self.expected_msg_count
-
-=======
-                #self.utest.assertEqual(
-                    #self.expected_msg_count, self.received_count,
-                    #"The client should have received ({n}) the same number of \
-                    #messages as the feed sent ({m})."
-                    #.format(n=self.received_count, m=self.expected_msg_count))
->>>>>>> 554199d2
                 return
 
             self.received_count += 1
